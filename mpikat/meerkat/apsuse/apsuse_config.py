"""
Copyright (c) 2018 Ewan Barr <ebarr@mpifr-bonn.mpg.de>

Permission is hereby granted, free of charge, to any person obtaining a copy
of this software and associated documentation files (the "Software"), to deal
in the Software without restriction, including without limitation the rights
to use, copy, modify, merge, publish, distribute, sublicense, and/or sell
copies of the Software, and to permit persons to whom the Software is
furnished to do so, subject to the following conditions:

The above copyright notice and this permission notice shall be included in all
copies or substantial portions of the Software.

THE SOFTWARE IS PROVIDED "AS IS", WITHOUT WARRANTY OF ANY KIND, EXPRESS OR
IMPLIED, INCLUDING BUT NOT LIMITED TO THE WARRANTIES OF MERCHANTABILITY,
FITNESS FOR A PARTICULAR PURPOSE AND NONINFRINGEMENT. IN NO EVENT SHALL THE
AUTHORS OR COPYRIGHT HOLDERS BE LIABLE FOR ANY CLAIM, DAMAGES OR OTHER
LIABILITY, WHETHER IN AN ACTION OF CONTRACT, TORT OR OTHERWISE, ARISING FROM,
OUT OF OR IN CONNECTION WITH THE SOFTWARE OR THE USE OR OTHER DEALINGS IN THE
SOFTWARE.
"""
import logging
import json
from mpikat.core.ip_manager import ip_range_from_stream

log = logging.getLogger('mpikat.apsuse_config_manager')

<<<<<<< HEAD
DATA_RATE_PER_WORKER = 6e9  # bits / s
=======
DATA_RATE_PER_WORKER = 12e9  # bits / s
>>>>>>> d0b81efa


DUMMY_FBF_CONFIG = {
    "coherent-beam-multicast-groups":"spead://239.11.1.15+15:7147",
    "coherent-beam-multicast-groups-data-rate": 7e9,
    "incoherent-beam-multicast-group": "spead://239.11.1.14:7147",
    "incoherent-beam-multicast-group-data-rate": 150e6,
}


class ApsConfigurationError(Exception):
    pass


class ApsWorkerBandwidthExceeded(Exception):
    pass


class ApsWorkerTotalBandwidthExceeded(Exception):
    pass


class ApsWorkerConfig(object):
    def __init__(self, total_bandwidth=DATA_RATE_PER_WORKER):
        log.debug("Created new apsuse worker config")
        self._total_bandwidth = total_bandwidth
        self._available_bandwidth = self._total_bandwidth
        self._incoherent_groups = []
        self._coherent_groups = []
        self._incoherent_beams = []
        self._coherent_beams = []

    def add_incoherent_group(self, group, bandwidth):
        if bandwidth > self._total_bandwidth:
            log.debug("Adding group would exceed worker bandwidth")
            raise ApsWorkerTotalBandwidthExceeded

        if self._available_bandwidth < bandwidth:
            log.debug("Adding group would exceed worker bandwidth")
            raise ApsWorkerBandwidthExceeded
        else:
            log.debug("Adding group {} to worker".format(group))
            self._incoherent_groups.append(group)
            self._available_bandwidth -= bandwidth

    def add_coherent_group(self, group, bandwidth):
        if self._available_bandwidth < bandwidth:
            log.debug("Adding group would exceed worker bandwidth")
            raise ApsWorkerBandwidthExceeded
        else:
            self._coherent_groups.append((group))
            log.debug("Adding group {} to worker".format(group))
            self._available_bandwidth -= bandwidth

    def data_rate(self):
        return self._total_bandwidth - self._available_bandwidth

    def coherent_groups(self):
        return self._coherent_groups

    def incoherent_groups(self):
        return self._incoherent_groups

    def coherent_beams(self):
        return self._coherent_beams

    def incoherent_beams(self):
        return self._incoherent_beams


def get_required_workers(fbfuse_config):
    workers = []
    current_worker = ApsWorkerConfig()
    # There is a slightly sketchy assumption here that there will only ever
    # be one multicast group for the incoherent beam
    incoherent_range = ip_range_from_stream(fbfuse_config['incoherent-beam-multicast-group'])
    incoherent_mcast_group_rate = fbfuse_config['incoherent-beam-multicast-group-data-rate']

    for group in incoherent_range:
        try:
            current_worker.add_incoherent_group(group, incoherent_mcast_group_rate)
        except (ApsWorkerTotalBandwidthExceeded, ApsWorkerBandwidthExceeded):
            log.error("Incoherent beam mutlicast group ({} Gb/s) size exceeds data rate for one node ({} Gb/s)".format(
                incoherent_mcast_group_rate/1e9, current_worker._total_bandwidth/1e9))
            log.error("Incoherent beam data will not be captured")
            break
    coherent_range = ip_range_from_stream(fbfuse_config['coherent-beam-multicast-groups'])
    coherent_mcast_group_rate = fbfuse_config['coherent-beam-multicast-groups-data-rate']
    for group in coherent_range:
        try:
            current_worker.add_coherent_group(group, coherent_mcast_group_rate)
        except ApsWorkerTotalBandwidthExceeded:
            log.error("Coherent beam mutlicast group ({} Gb/s) size exceeds data rate for one node ({} Gb/s)".format(
                coherent_mcast_group_rate/1e9, current_worker._total_bandwidth/1e9))
            log.error("Coherent beam data will not be captured")
            break
        except ApsWorkerBandwidthExceeded:
            workers.append(current_worker)
            current_worker = ApsWorkerConfig()
            current_worker.add_coherent_group(group, coherent_mcast_group_rate)
    else:
        workers.append(current_worker)

    # Get all beam mappings
    for worker in workers:
        for incoherent_group in worker.incoherent_groups():
            worker._incoherent_beams.append("ifbf00000")
        for coherent_group in worker.coherent_groups():
            spead_formatted = "spead://{}:{}".format(str(coherent_group), coherent_range.port)
            mapping = json.loads(fbfuse_config['coherent-beam-multicast-group-mapping'])
            beam_idxs = mapping[spead_formatted]
            worker._coherent_beams.extend(beam_idxs)

    for ii, worker in enumerate(workers):
        log.debug(("Worker {} config: coherent-groups: {},"
                   " coherent-beams: {}, incoherent-groups: {},"
                   " incoherent-beams: {},").format(
                   ii, map(str, worker.coherent_groups()),
                   map(str, worker.coherent_beams()),
                   map(str, worker.incoherent_groups()),
                   map(str, worker.incoherent_beams())))

    return workers




<|MERGE_RESOLUTION|>--- conflicted
+++ resolved
@@ -25,12 +25,7 @@
 
 log = logging.getLogger('mpikat.apsuse_config_manager')
 
-<<<<<<< HEAD
-DATA_RATE_PER_WORKER = 6e9  # bits / s
-=======
 DATA_RATE_PER_WORKER = 12e9  # bits / s
->>>>>>> d0b81efa
-
 
 DUMMY_FBF_CONFIG = {
     "coherent-beam-multicast-groups":"spead://239.11.1.15+15:7147",
