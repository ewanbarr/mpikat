--- conflicted
+++ resolved
@@ -453,12 +453,8 @@
             target = Target(target)
         except Exception as error:
             raise Return(("fail", str(error)))
-<<<<<<< HEAD
         yield product.target_start(target)
         yield product.rescale()
-=======
-        self.ioloop.add_callback(product.target_start,target)
->>>>>>> 0801c555
         raise Return(("ok",))
 
     @request(Str())
