"""
Copyright (c) 2018 Ewan Barr <ebarr@mpifr-bonn.mpg.de>

Permission is hereby granted, free of charge, to any person obtaining a copy
of this software and associated documentation files (the "Software"), to deal
in the Software without restriction, including without limitation the rights
to use, copy, modify, merge, publish, distribute, sublicense, and/or sell
copies of the Software, and to permit persons to whom the Software is
furnished to do so, subject to the following conditions:

The above copyright notice and this permission notice shall be included in all
copies or substantial portions of the Software.

THE SOFTWARE IS PROVIDED "AS IS", WITHOUT WARRANTY OF ANY KIND, EXPRESS OR
IMPLIED, INCLUDING BUT NOT LIMITED TO THE WARRANTIES OF MERCHANTABILITY,
FITNESS FOR A PARTICULAR PURPOSE AND NONINFRINGEMENT. IN NO EVENT SHALL THE
AUTHORS OR COPYRIGHT HOLDERS BE LIABLE FOR ANY CLAIM, DAMAGES OR OTHER
LIABILITY, WHETHER IN AN ACTION OF CONTRACT, TORT OR OTHERWISE, ARISING FROM,
OUT OF OR IN CONNECTION WITH THE SOFTWARE OR THE USE OR OTHER DEALINGS IN THE
SOFTWARE.
"""

import logging
import json
import time
import struct
import base64
import cPickle
import numpy as np
from copy import deepcopy
from tornado.gen import coroutine, Return
from tornado.locks import Event
from katcp import Sensor, Message, KATCPClientResource
from katpoint import Target, Antenna
from mpikat.core.ip_manager import ip_range_from_stream
from mpikat.core.utils import parse_csv_antennas, LoggingSensor
from mpikat.meerkat.katportalclient_wrapper import Interrupt
from mpikat.meerkat.fbfuse import (
    BeamManager,
    BeamAllocationError,
    DelayConfigurationServer,
    FbfConfigurationManager)
from mpikat.meerkat.katportalclient_wrapper import SubarrayActivity

N_FENG_STREAMS_PER_WORKER = 4
COH_ANTENNA_GRANULARITY = 4

log = logging.getLogger("mpikat.fbfuse_product_controller")


class FbfProductStateError(Exception):

    def __init__(self, expected_states, current_state):
        message = "Possible states for this operation are '{}', but current state is '{}'".format(
            expected_states, current_state)
        super(FbfProductStateError, self).__init__(message)


class FbfProductController(object):
    """
    Wrapper class for an FBFUSE product.
    """
    STATES = ["idle", "preparing", "ready",
              "starting", "capturing", "stopping", "error"]
    IDLE, PREPARING, READY, STARTING, CAPTURING, STOPPING, ERROR = STATES

    def __init__(self, parent, product_id, katpoint_antennas,
                 n_channels, feng_streams, proxy_name, feng_config,
                 kpc_url, kpc_wrapper_type):
        """
        @brief      Construct new instance

        @param      parent            The parent FbfMasterController instance

        @param      product_id        The name of the product

        @param      katpoint_antennas A list of katpoint.Antenna objects

        @param      n_channels        The integer number of frequency channels provided by the CBF.

        @param      feng_streams      A string describing the multicast groups containing F-enging data
                                      (in the form: spead://239.11.1.150+15:7147)

        @param      proxy_name        The name of the proxy associated with this subarray (used as a sensor prefix)

        @param      servers           A list of FbfWorkerServer instances allocated to this product controller
        """
        self.log = logging.getLogger(
            "mpikat.fbfuse_product_controller.{}".format(product_id))
        self.log.debug("Creating new FbfProductController with args: {}".format(
            ", ".join([str(i) for i in (parent, product_id, katpoint_antennas, n_channels,
                                        feng_streams, proxy_name, feng_config)])))
        self._parent = parent
        self._product_id = product_id
        self._antennas = ",".join([a.name for a in katpoint_antennas])
        self._katpoint_antennas = katpoint_antennas
        self._antenna_map = {}
        self._antenna_weights = {}
        for antenna in self._katpoint_antennas:
            self._antenna_map[antenna.name] = antenna
            self._antenna_weights = np.ones(n_channels)
        self._n_channels = n_channels
        self._streams = ip_range_from_stream(feng_streams)
        self._proxy_name = proxy_name
        self._feng_config = feng_config
        self._servers = []
        self._beam_manager = None
        self._delay_config_server = None
        self._ca_client = None
        self._kpc_url = kpc_url
        self._activity_tracker_interrupt = Event()
        self._activity_tracker = SubarrayActivity(self._kpc_url)
        self._katportal_wrapper_type = kpc_wrapper_type
        self._previous_sb_config = None
        self._managed_sensors = []
        self._beam_sensors = []
        self._ibc_mcast_group = None
        self._cbc_mcast_groups = None
        self._current_configuration = None
        self._default_sb_config = {
            u'coherent-beams-nbeams': 400,
            u'coherent-beams-tscrunch': 16,
            u'coherent-beams-fscrunch': 1,
            u'coherent-beams-antennas': self._antennas,
            u'coherent-beams-granularity': 6,
            u'incoherent-beam-tscrunch': 16,
            u'incoherent-beam-fscrunch': 1,
            u'incoherent-beam-antennas': self._antennas,
            u'bandwidth': self._feng_config['bandwidth'],
            u'centre-frequency': self._feng_config['centre-frequency']}
        self.setup_sensors()

    def __del__(self):
        self.teardown_sensors()

    def info(self):
        """
        @brief    Return a metadata dictionary describing this product controller
        """
        out = {
            "antennas": self._antennas,
            "nservers": len(self.servers),
            "state": self.state,
            "streams": self._streams.format_katcp(),
            "nchannels": self._n_channels,
            "proxy_name": self._proxy_name
        }
        return out

    def add_sensor(self, sensor):
        """
        @brief    Add a sensor to the parent object

        @note     This method is used to wrap calls to the add_sensor method
                  on the parent FbfMasterController instance. In order to
                  disambiguate between sensors from describing different products
                  the associated proxy name is used as sensor prefix. For example
                  the "servers" sensor will be seen by clients connected to the
                  FbfMasterController server as "<proxy_name>-servers" (e.g.
                  "FBFUSE_1-servers").
        """
        prefix = "{}.".format(self._product_id)
        if sensor.name.startswith(prefix):
            self._parent.add_sensor(sensor)
        else:
            sensor.name = "{}{}".format(prefix, sensor.name)
            self._parent.add_sensor(sensor)
        self._managed_sensors.append(sensor)

    def setup_sensors(self):
        """
        @brief    Setup the default KATCP sensors.

        @note     As this call is made only upon an FBFUSE configure call a mass inform
                  is required to let connected clients know that the proxy interface has
                  changed.
        """
        self._state_sensor = LoggingSensor.discrete(
            "state",
            description="Denotes the state of this FBF instance",
            params=self.STATES,
            default=self.IDLE,
            initial_status=Sensor.NOMINAL)
        self._state_sensor.set_logger(self.log)
        self.add_sensor(self._state_sensor)

        self._ca_address_sensor = Sensor.string(
            "configuration-authority",
            description="The address of the server that will be deferred to for configurations",
            default="",
            initial_status=Sensor.UNKNOWN)
        self.add_sensor(self._ca_address_sensor)

        self._available_antennas_sensor = Sensor.string(
            "available-antennas",
            description="The antennas that are currently available for beamforming",
            default=json.dumps({antenna.name: antenna.format_katcp()
                                for antenna in self._katpoint_antennas}),
            initial_status=Sensor.NOMINAL)
        self.add_sensor(self._available_antennas_sensor)

        self._phase_reference_sensor = Sensor.string(
            "phase-reference",
            description="A KATPOINT target string denoting the F-engine phasing centre",
            default="unset,radec,0,0",
            initial_status=Sensor.UNKNOWN)
        self.add_sensor(self._phase_reference_sensor)

        reference_antenna = Antenna("reference,{ref.lat},{ref.lon},{ref.elev}".format(
            ref=self._katpoint_antennas[0].ref_observer))
        self._reference_antenna_sensor = Sensor.string(
            "reference-antenna",
            description="A KATPOINT antenna string denoting the reference antenna",
            default=reference_antenna.format_katcp(),
            initial_status=Sensor.NOMINAL)
        self.add_sensor(self._reference_antenna_sensor)

        self._bandwidth_sensor = Sensor.float(
            "bandwidth",
            description="The bandwidth this product is configured to process",
            default=self._default_sb_config['bandwidth'],
            initial_status=Sensor.UNKNOWN)
        self.add_sensor(self._bandwidth_sensor)

        self._nchans_sensor = Sensor.integer(
            "nchannels",
            description="The number of channels to be processesed",
            default=self._n_channels,
            initial_status=Sensor.UNKNOWN)
        self.add_sensor(self._nchans_sensor)

        self._cfreq_sensor = Sensor.float(
            "centre-frequency",
            description="The centre frequency of the band this product configured to process",
            default=self._default_sb_config['centre-frequency'],
            initial_status=Sensor.UNKNOWN)
        self.add_sensor(self._cfreq_sensor)

        self._cbc_nbeams_sensor = Sensor.integer(
            "coherent-beam-count",
            description="The number of coherent beams that this FBF instance can currently produce",
            default=self._default_sb_config['coherent-beams-nbeams'],
            initial_status=Sensor.UNKNOWN)
        self.add_sensor(self._cbc_nbeams_sensor)

        self._cbc_nbeams_per_group = Sensor.integer(
            "coherent-beam-count-per-group",
            description="The number of coherent beams packed into a multicast group",
            default=1,
            initial_status=Sensor.UNKNOWN)
        self.add_sensor(self._cbc_nbeams_per_group)

        self._cbc_ngroups = Sensor.integer(
            "coherent-beam-ngroups",
            description="The number of multicast groups used for coherent beam transmission",
            default=1,
            initial_status=Sensor.UNKNOWN)
        self.add_sensor(self._cbc_ngroups)

        self._cbc_nbeams_per_server_set = Sensor.integer(
            "coherent-beam-nbeams-per-server-set",
            description="The number of beams produced by each server set",
            default=1,
            initial_status=Sensor.UNKNOWN)
        self.add_sensor(self._cbc_nbeams_per_server_set)

        self._cbc_tscrunch_sensor = Sensor.integer(
            "coherent-beam-tscrunch",
            description="The number time samples that will be integrated when producing coherent beams",
            default=self._default_sb_config['coherent-beams-tscrunch'],
            initial_status=Sensor.UNKNOWN)
        self.add_sensor(self._cbc_tscrunch_sensor)

        self._cbc_fscrunch_sensor = Sensor.integer(
            "coherent-beam-fscrunch",
            description="The number frequency channels that will be integrated when producing coherent beams",
            default=self._default_sb_config['coherent-beams-fscrunch'],
            initial_status=Sensor.UNKNOWN)
        self.add_sensor(self._cbc_fscrunch_sensor)

        self._cbc_nchans_per_partition_sensor = Sensor.integer(
            "coherent-beam-subband-nchans",
            description="The output number of frequency channels per partition for coherent beam data",
            default=0,
            initial_status=Sensor.UNKNOWN)
        self.add_sensor(self._cbc_nchans_per_partition_sensor)

        self._cbc_samples_per_heap_sensor = Sensor.integer(
            "coherent-beam-samples-per-heap",
            description="The output number of time samples per coherent beam heap",
            default=0,
            initial_status=Sensor.UNKNOWN)
        self.add_sensor(self._cbc_samples_per_heap_sensor)

        self._cbc_tsamp_sensor = Sensor.float(
            "coherent-beam-time-resolution",
            description="The time resolution of output coherent beam data",
            default=0.0,
            unit="s",
            initial_status=Sensor.UNKNOWN)
        self.add_sensor(self._cbc_tsamp_sensor)

        self._cbc_antennas_sensor = Sensor.string(
            "coherent-beam-antennas",
            description="The antennas that will be used when producing coherent beams",
            default=self._default_sb_config['coherent-beams-antennas'],
            initial_status=Sensor.UNKNOWN)
        self.add_sensor(self._cbc_antennas_sensor)

        self._cbc_mcast_groups_sensor = Sensor.string(
            "coherent-beam-multicast-groups",
            description="Multicast groups used by this instance for sending coherent beam data",
            default="",
            initial_status=Sensor.UNKNOWN)
        self.add_sensor(self._cbc_mcast_groups_sensor)

        self._cbc_mcast_groups_mapping_sensor = Sensor.string(
            "coherent-beam-multicast-group-mapping",
            description="Mapping of mutlicast group address to the coherent beams in that group",
            default="",
            initial_status=Sensor.UNKNOWN)
        self.add_sensor(self._cbc_mcast_groups_mapping_sensor)

        self._cbc_mcast_group_data_rate_sensor = Sensor.float(
            "coherent-beam-multicast-groups-data-rate",
            description="The data rate in each coherent beam multicast group",
            default=0.0,
            unit="bits/s",
            initial_status=Sensor.UNKNOWN)
        self.add_sensor(self._cbc_mcast_group_data_rate_sensor)

        self._cbc_heap_size_sensor = Sensor.integer(
            "coherent-beam-heap-size",
            description="The coherent beam heap size in bytes",
            default=8192,
            unit="bytes",
            initial_status=Sensor.NOMINAL)
        self.add_sensor(self._cbc_heap_size_sensor)

        self._cbc_idx1_step_sensor = Sensor.integer(
            "coherent-beam-idx1-step",
            description="The timestamp step between successive heap groups in coherent beam output data",
            default=0,
            initial_status=Sensor.UNKNOWN)
        self.add_sensor(self._cbc_idx1_step_sensor)

        self._cbc_data_suspect = Sensor.boolean(
            "coherent-beam-data-suspect",
            description="Indicates when data from the coherent beam is expected to be invalid",
            default=True,
            initial_status=Sensor.NOMINAL)
        self.add_sensor(self._cbc_data_suspect)

        self._cbc_beam_shape = Sensor.string(
            "coherent-beam-shape",
            description=("JSON description of the tied array beam shape as an ellipse."
                         " The 'x' and 'y' parameters specify the length of the axes in"
                         " degrees and the 'angle' gives the orientation of the 'x' axis "
                         "with respect to the east of the image plane in degrees"),
            default="",
            initial_status=Sensor.UNKNOWN)
        self.add_sensor(self._cbc_beam_shape)

        self._ibc_nbeams_sensor = Sensor.integer(
            "incoherent-beam-count",
            description="The number of incoherent beams that this FBF instance can currently produce",
            default=1,
            initial_status=Sensor.NOMINAL)
        self.add_sensor(self._ibc_nbeams_sensor)

        self._ibc_tscrunch_sensor = Sensor.integer(
            "incoherent-beam-tscrunch",
            description="The number time samples that will be integrated when producing incoherent beams",
            default=self._default_sb_config['incoherent-beam-tscrunch'],
            initial_status=Sensor.UNKNOWN)
        self.add_sensor(self._ibc_tscrunch_sensor)

        self._ibc_fscrunch_sensor = Sensor.integer(
            "incoherent-beam-fscrunch",
            description="The number frequency channels that will be integrated when producing incoherent beams",
            default=self._default_sb_config['incoherent-beam-fscrunch'],
            initial_status=Sensor.UNKNOWN)
        self.add_sensor(self._ibc_fscrunch_sensor)

        self._ibc_nchans_per_partition_sensor = Sensor.integer(
            "incoherent-beam-subband-nchans",
            description="The output number of frequency channels per partition for incoherent beam data",
            default=0,
            initial_status=Sensor.UNKNOWN)
        self.add_sensor(self._ibc_nchans_per_partition_sensor)

        self._ibc_samples_per_heap_sensor = Sensor.integer(
            "incoherent-beam-samples-per-heap",
            description="The output number of time samples per incoherent beam heap",
            default=0,
            initial_status=Sensor.UNKNOWN)
        self.add_sensor(self._ibc_samples_per_heap_sensor)

        self._ibc_tsamp_sensor = Sensor.float(
            "incoherent-beam-time-resolution",
            description="The time resolution of output incoherent beam data",
            default=0.0,
            unit="s",
            initial_status=Sensor.UNKNOWN)
        self.add_sensor(self._ibc_tsamp_sensor)

        self._ibc_antennas_sensor = Sensor.string(
            "incoherent-beam-antennas",
            description="The antennas that will be used when producing incoherent beams",
            default=self._default_sb_config['incoherent-beam-antennas'],
            initial_status=Sensor.UNKNOWN)
        self.add_sensor(self._ibc_antennas_sensor)

        self._ibc_mcast_group_sensor = Sensor.string(
            "incoherent-beam-multicast-group",
            description="Multicast group used by this instance for sending incoherent beam data",
            default="",
            initial_status=Sensor.UNKNOWN)
        self.add_sensor(self._ibc_mcast_group_sensor)

        self._ibc_mcast_group_data_rate_sensor = Sensor.float(
            "incoherent-beam-multicast-group-data-rate",
            description="The data rate in the incoherent beam multicast group",
            default=0.0,
            unit="bits/s",
            initial_status=Sensor.UNKNOWN)
        self.add_sensor(self._ibc_mcast_group_data_rate_sensor)

        self._ibc_heap_size_sensor = Sensor.integer(
            "incoherent-beam-heap-size",
            description="The incoherent beam heap size in bytes",
            default=8192,
            unit="bytes",
            initial_status=Sensor.NOMINAL)
        self.add_sensor(self._ibc_heap_size_sensor)

        self._ibc_idx1_step_sensor = Sensor.integer(
            "incoherent-beam-idx1-step",
            description="The timestamp step between successive heap groups in incoherent beam output data",
            default=0,
            initial_status=Sensor.UNKNOWN)
        self.add_sensor(self._ibc_idx1_step_sensor)

        self._ibc_data_suspect = Sensor.boolean(
            "incoherent-beam-data-suspect",
            description="Indicates when data from the incoherent beam is expected to be invalid",
            default=True,
            initial_status=Sensor.NOMINAL)
        self.add_sensor(self._ibc_data_suspect)

        self._servers_sensor = Sensor.string(
            "servers",
            description="The worker server instances currently allocated to this product",
            default=",".join(["{s.hostname}:{s.port}".format(
                s=server) for server in self._servers]),
            initial_status=Sensor.UNKNOWN)
        self.add_sensor(self._servers_sensor)

        self._nserver_sets_sensor = Sensor.integer(
            "nserver-sets",
            description="The number of server sets (independent subscriptions to the F-engines)",
            default=1,
            initial_status=Sensor.UNKNOWN)
        self.add_sensor(self._nserver_sets_sensor)

        self._nservers_per_set_sensor = Sensor.integer(
            "nservers-per-set",
            description="The number of servers per server set",
            default=1,
            initial_status=Sensor.UNKNOWN)
        self.add_sensor(self._nservers_per_set_sensor)

        self._delay_config_server_sensor = Sensor.string(
            "delay-config-server",
            description="The address of the delay configuration server for this product",
            default="",
            initial_status=Sensor.UNKNOWN)
        self.add_sensor(self._delay_config_server_sensor)

        self._psf_png_sensor = Sensor.string(
            "psf_PNG",
            description="The PSF of the boresight beam for the coherent setup",
            default="",
            initial_status=Sensor.UNKNOWN)
        self.add_sensor(self._psf_png_sensor)

        self._ca_target_request_sensor = Sensor.string(
            "ca-target-request",
            description="The last target request information received from the CA",
            default="",
            initial_status=Sensor.UNKNOWN)
        self.add_sensor(self._ca_target_request_sensor)

        self._ca_sb_config_request_sensor = Sensor.string(
            "ca-sb-config-request",
            description="The last SB config request information received from the CA",
            default="",
            initial_status=Sensor.UNKNOWN)
        self.add_sensor(self._ca_sb_config_request_sensor)

        self._parent.mass_inform(Message.inform('interface-changed'))

    def teardown_sensors(self):
        """
        @brief    Remove all sensors created by this product from the parent server.

        @note     This method is required for cleanup to stop the FBF sensor pool
                  becoming swamped with unused sensors.
        """
        for sensor in self._managed_sensors:
            self._parent.remove_sensor(sensor)
        self._managed_sensors = []
        self._parent.mass_inform(Message.inform('interface-changed'))

    def teardown_beam_sensors(self):
        """
        @brief    Remove all beam sensors created by this product from the parent server.

        """
        for sensor in self._beam_sensors:
            self._parent.remove_sensor(sensor)
            self._managed_sensors.remove(sensor)
        self._beam_sensors = []
        self._parent.mass_inform(Message.inform('interface-changed'))

    @property
    def servers(self):
        return self._servers

    @property
    def capturing(self):
        return self.state == self.CAPTURING

    @property
    def idle(self):
        return self.state == self.IDLE

    @property
    def starting(self):
        return self.state == self.STARTING

    @property
    def stopping(self):
        return self.state == self.STOPPING

    @property
    def ready(self):
        return self.state == self.READY

    @property
    def preparing(self):
        return self.state == self.PREPARING

    @property
    def error(self):
        return self.state == self.ERROR

    @property
    def state(self):
        return self._state_sensor.value()

    def _verify_antennas(self, antennas):
        """
        @brief      Verify that a set of antennas is available to this instance.

        @param      antennas   A CSV list of antenna names
        """
        self.log.debug("Verifying antenna set: {}".format(antennas))
        antennas_set = set([ant.name for ant in self._katpoint_antennas])
        requested_antennas = set(antennas)
        return requested_antennas.issubset(antennas_set)

    def set_configuration_authority(self, hostname, port):
        """
        @brief      Set the CA for the product

        @param   hostname   The hostname or IP for the CA
        @param   port       The port the CA serves on
        """
        if self._ca_client:
            self._ca_client.stop()
        self._ca_client = KATCPClientResource(dict(
            name='configuration-authority-client',
            address=(hostname, port),
            controlled=True))
        self._ca_client.start()
        self._ca_address_sensor.set_value("{}:{}".format(hostname, port))

    @coroutine
    def reset_workers(self):
        for server in self.servers:
            try:
                yield server.reset()
            except Exception as error:
                log.exception("Could not reset worker '{}' with error: {}".format(
                    str(server), str(error)))

    @coroutine
    def get_sb_configuration(self, sb_id):
        if self._ca_client:
            config = yield self.get_ca_sb_configuration(sb_id)
        else:
            self.log.warning(
                "No configuration authority found, "
                "using default configuration parameters")
            config = self._default_sb_config
        raise Return(config)

    @coroutine
    def get_ca_sb_configuration(self, sb_id):
        self.log.debug(("Retrieving schedule block configuration"
                        " from configuration authority"))
        yield self._ca_client.until_synced(timeout=30.0)
        try:
            response = yield self._ca_client.req.get_schedule_block_configuration(self._product_id, sb_id, self._n_channels, timeout=40.0)
        except Exception as error:
            self.log.error(
                "Request for SB configuration to CA failed with error: {}".format(str(error)))
            raise error
        try:
            self.log.debug(response.reply.arguments[1])
            self._ca_sb_config_request_sensor.set_value(response.reply.arguments[1])
            config_dict = json.loads(response.reply.arguments[1])
        except Exception as error:
            self.log.error(
                "Could not parse CA SB configuration with error: {}".format(str(error)))
            raise error
        self.log.debug(
            "Configuration authority returned: {}".format(config_dict))
        raise Return(config_dict)

    @coroutine
    def reset_sb_configuration(self):
        self.log.debug("Reseting schedule block configuration")
        self._previous_sb_config = None
        try:
            self.capture_stop()
        except Exception as error:
            self.log.warning(
                "Received error while attempting capture stop: {}".format(
                    str(error)))
        futures = []
        for server in self._servers:
            futures.append(server.deconfigure(timeout=30.0))
        for ii, future in enumerate(futures):
            try:
                yield future
            except Exception as error:
                log.exception(
                    "Unable to deconfigure server {}: {}".format(
                        self._servers[ii], str(error)))
        self.reset_workers()
        self._parent._server_pool.deallocate(self._servers)
        self._servers = []
        if self._ibc_mcast_group:
            self._parent._ip_pool.free(self._ibc_mcast_group)
        if self._cbc_mcast_groups:
            self._parent._ip_pool.free(self._cbc_mcast_groups)
        self._cbc_mcast_groups = None
        self._ibc_mcast_group = None
        if self._delay_config_server:
            self._delay_config_server.stop()
            self._delay_config_server = None
        self._beam_manager = None
        try:
            self._parent._feng_subscription_manager.unsubscribe(
                self._product_id)
        except KeyError:
            pass
        except Exception as error:
            log.warning("Could not unsubscribe F-eng mappings: {}".format(
                str(error)))

    @coroutine
    def set_error_state(self, message):
        yield self.reset_sb_configuration()
        self._state_sensor.set_value(self.ERROR)

    def _get_valid_antennas(self, antennas):
        antennas_set = set(antennas)
        subarray_set = set([ant.name for ant in self._katpoint_antennas])
        valid_set = subarray_set.intersection(antennas_set)
        diff_set = antennas_set.difference(valid_set)
        if len(diff_set) > 0:
            log.warning("Not all requested antennas available in subarray.")
            log.warning("Dropping antennas: {}".format(list(diff_set)))
        return sorted(list(valid_set))

    def _sanitise_coh_beam_ants(self, requested_antennas):
        antennas = self._get_valid_antennas(
            parse_csv_antennas(requested_antennas))
        remainder = len(antennas) % COH_ANTENNA_GRANULARITY
        if remainder != 0:
            log.warning(
                "Requested a non-mulitple-of-{} number of "
                "antennas for the coherent beam".format(
                    COH_ANTENNA_GRANULARITY))
            log.warning(
                "Dropping antennas {} from the coherent beam".format(
                    antennas[-remainder:])
                )
            antennas = antennas[:len(antennas) - remainder]
        if len(antennas) == 0:
            raise Exception("After sanitising coherent beam antennas, "
                            "no valid antennas remain")
        log.info("Sanitised coherent antennas: {}".format(antennas))
        return ",".join(antennas)

    def _sanitise_incoh_beam_ants(self, requested_antennas):
        antennas = self._get_valid_antennas(
            parse_csv_antennas(requested_antennas))
        log.info("Sanitised incoherent antennas: {}".format(antennas))
        return ",".join(antennas)

    @coroutine
    def set_sb_configuration(self, config_dict):
        """
        @brief  Set the schedule block configuration for this product

        @param  config_dict  A dictionary specifying configuation parameters, e.g.
                             @code
                                   {
                                   u'coherent-beams-nbeams':100,
                                   u'coherent-beams-tscrunch':22,
                                   u'coherent-beams-fscrunch':2,
                                   u'coherent-beams-antennas':'m007',
                                   u'coherent-beams-granularity':6,
                                   u'incoherent-beam-tscrunch':16,
                                   u'incoherent-beam-fscrunch':1,
                                   u'incoherent-beam-antennas':'m008'
                                   }
                             @endcode

        @detail Valid parameters for the configuration dictionary are as follows:

                 coherent-beams-nbeams      - The desired number of coherent beams to produce
                 coherent-beams-tscrunch    - The number of spectra to integrate in the coherent beamformer
                 coherent-beams-tscrunch    - The number of spectra to integrate in the coherent beamformer
                 coherent-beams-fscrunch    - The number of channels to integrate in the coherent beamformer
                 coherent-beams-antennas    - The specific antennas to use for the coherent beamformer
                 coherent-beams-granularity - The number of beams per output mutlicast group
                                              (an integer divisor or multiplier of this number will be used)
                 incoherent-beam-tscrunch   - The number of spectra to integrate in the incoherent beamformer
                 incoherent-beam-fscrunch   - The number of channels to integrate in the incoherent beamformer
                 incoherent-beam-antennas   - The specific antennas to use for the incoherent beamformer
                 centre-frequency           - The desired centre frequency in Hz
                 bandwidth                  - The desired bandwidth in Hz

        @note   FBFUSE reasonably assumes that the user does not know the possible configurations at
                any given time. As such it tries to satisfy the users request but will not throw an
                error if the requested configuration is not acheivable, instead opting to provide a
                reduced configuration. For example the user may request 1000 beams and 6 beams per
                multicast group but FBFUSE may configure to produce 860 beams and 24 beams per multicast
                group. If the user can only use 6 beams per multcast group, then in the 24-beam case
                they must subscribe to the same multicast group 4 times on different nodes.

        """
        self.log.info("Setting schedule block configuration")
        config = deepcopy(self._default_sb_config)
        config.update(config_dict)
        self.log.info("Configuring using: {}".format(config))
        config['coherent-beams-antennas'] = self._sanitise_coh_beam_ants(
            config['coherent-beams-antennas'])
        config['incoherent-beam-antennas'] = self._sanitise_incoh_beam_ants(
            config['incoherent-beam-antennas'])
        requested_cbc_antenna = parse_csv_antennas(
            config['coherent-beams-antennas'])
        requested_nantennas = len(requested_cbc_antenna)
        if not self._verify_antennas(requested_cbc_antenna):
            raise Exception("Requested coherent beam antennas are not a "
                            "subset of the available antennas")
        requested_ibc_antenna = parse_csv_antennas(
            config['incoherent-beam-antennas'])
        if not self._verify_antennas(requested_ibc_antenna):
            raise Exception("Requested incoherent beam antennas are not a"
                            " subset of the available antennas")
        # first we need to get one ip address for the incoherent beam
        self._ibc_mcast_group = self._parent._ip_pool.allocate(1)
        self._ibc_mcast_group_sensor.set_value(
            self._ibc_mcast_group.format_katcp())
        largest_ip_range = self._parent._ip_pool.largest_free_range()
        nworkers_available = self._parent._server_pool.navailable()
        cm = FbfConfigurationManager(
            len(self._katpoint_antennas), self._feng_config['bandwidth'],
            self._n_channels, nworkers_available, largest_ip_range)
        mcast_config = cm.get_configuration(
            config['coherent-beams-tscrunch'],
            config['coherent-beams-fscrunch'],
            config['coherent-beams-nbeams'],
            requested_nantennas,
            config['bandwidth'],
            config['coherent-beams-granularity'])
        self._bandwidth_sensor.set_value(config['bandwidth'])
        self._cfreq_sensor.set_value(config['centre-frequency'])
        self._nchans_sensor.set_value(mcast_config['num_chans'])
        self._cbc_nbeams_sensor.set_value(mcast_config['num_beams'])
        self._cbc_nbeams_per_group.set_value(
            mcast_config['num_beams_per_mcast_group'])
        self._cbc_ngroups.set_value(mcast_config['num_mcast_groups'])
        self._cbc_nbeams_per_server_set.set_value(
            mcast_config['num_beams_per_worker_set'])
        self._cbc_mcast_group_data_rate_sensor.set_value(
            mcast_config['data_rate_per_group'])
        self._cbc_tscrunch_sensor.set_value(config['coherent-beams-tscrunch'])
        self._cbc_fscrunch_sensor.set_value(config['coherent-beams-fscrunch'])
        self._cbc_antennas_sensor.set_value(config['coherent-beams-antennas'])
        self._ibc_tscrunch_sensor.set_value(config['incoherent-beam-tscrunch'])
        self._ibc_fscrunch_sensor.set_value(config['incoherent-beam-fscrunch'])
        self._ibc_antennas_sensor.set_value(config['incoherent-beam-antennas'])

        # Below are some convenience calculations
        coh_heap_size = 8192
        nsamps_per_coh_heap = (coh_heap_size / (cm.nchans_per_worker
                               / config['coherent-beams-fscrunch']))
        coh_timestamp_step = (config['coherent-beams-tscrunch']
                              * nsamps_per_coh_heap
                              * 2 * self._n_channels)
        coh_tsamp = (config['coherent-beams-tscrunch'] * self._n_channels
                     / self._feng_config['bandwidth'])
        self._cbc_nchans_per_partition_sensor.set_value(
            cm.nchans_per_worker / config['coherent-beams-fscrunch'])
        self._cbc_samples_per_heap_sensor.set_value(nsamps_per_coh_heap)
        self._cbc_tsamp_sensor.set_value(coh_tsamp)
        self._cbc_heap_size_sensor.set_value(coh_heap_size)
        self._cbc_idx1_step_sensor.set_value(coh_timestamp_step)

        incoh_heap_size = 8192
        nsamps_per_incoh_heap = (incoh_heap_size / (cm.nchans_per_worker
                                 / config['incoherent-beam-fscrunch']))
        incoh_timestamp_step = (config['incoherent-beam-tscrunch']
                                * nsamps_per_incoh_heap
                                * 2 * self._n_channels)
        incoh_tsamp = (config['incoherent-beam-tscrunch'] * self._n_channels
                       / self._feng_config['bandwidth'])
        self._ibc_nchans_per_partition_sensor.set_value(
            cm.nchans_per_worker / config['incoherent-beam-fscrunch'])
        self._ibc_samples_per_heap_sensor.set_value(nsamps_per_incoh_heap)
        self._ibc_tsamp_sensor.set_value(incoh_tsamp)
        self._ibc_heap_size_sensor.set_value(incoh_heap_size)
        self._ibc_idx1_step_sensor.set_value(incoh_timestamp_step)

        # This doesn't really belong here
        ibc_group_rate = (
            mcast_config['used_bandwidth'] / config['incoherent-beam-tscrunch']
            / config['coherent-beams-fscrunch'] * 8)
        self._ibc_mcast_group_data_rate_sensor.set_value(ibc_group_rate)
        self._servers = self._parent._server_pool.allocate(
            min(nworkers_available, mcast_config['num_workers_total']))
        self._servers = sorted(
            self._servers, key=lambda server: server.hostname)
        server_str = ",".join(["{s.hostname}:{s.port}".format(
            s=server) for server in self._servers])
        self._servers_sensor.set_value(server_str)
        self._nserver_sets_sensor.set_value(mcast_config['num_worker_sets'])
        self._nservers_per_set_sensor.set_value(
            mcast_config['num_workers_per_set'])
        self._cbc_mcast_groups = self._parent._ip_pool.allocate(
            mcast_config['num_mcast_groups'])
        self._cbc_mcast_groups_sensor.set_value(
            self._cbc_mcast_groups.format_katcp())
        self._current_configuration = cm
        raise Return(cm)

    @coroutine
    def get_ca_target_configuration(self, boresight_target):

        @coroutine
        def wait_for_track(callback):
            self.log.debug("Waiting for subarray to enter 'track' state")
            try:
                yield self._activity_tracker.wait_until(
                    "track", self._activity_tracker_interrupt)
            except Interrupt:
                self.log.debug("Interrupting callback waiting on 'track' state")
                pass
            except Exception as error:
                log.error(
                    "Unknown error while waiting on telescope to enter 'track' state: {}".format(
                        str(error)))
            else:
                try:
                    yield self.rescale()
                except Exception as error:
                    log.error("Unable to rescale with error: {}".format(str(error)))
                callback()

        def ca_target_update_callback(received_timestamp, timestamp, status,
                                      value):
            # TODO, should we really reset all the beams or should we have
            # a mechanism to only update changed beams
            config_dict = json.loads(value)
            self._cbc_data_suspect.set_value(True)
            self.reset_beams()
            for target_string in config_dict.get('beams', []):
                target = Target(target_string)
                try:
                    self.add_beam(target)
                except BeamAllocationError as error:
                    log.warning(str(error))
            for tiling in config_dict.get('tilings', []):
                # Update to default if no value
                tiling['reference_frequency'] = tiling.get('reference_frequency', self._cfreq_sensor.value())
                tiling['overlap'] = tiling.get('overlap', 0.5)
                tiling['epoch'] = tiling.get('epoch', time.time())
                # Parse values
                target = Target(tiling['target'])
                freq = float(tiling['reference_frequency'])
                nbeams = int(tiling['nbeams'])
                overlap = float(tiling['overlap'])
                epoch = float(tiling['epoch'])
                self.add_tiling(target, nbeams, freq, overlap, epoch)
            self._ca_target_request_sensor.set_value(json.dumps(config_dict))
            self._parent.ioloop.add_callback(
                wait_for_track,
                lambda: self._cbc_data_suspect.set_value(False))

        # Here we interrupt any active wait_for_track coroutines
        self._activity_tracker_interrupt.set()

        # Here we generate a plot from the PSF
        yield self._ca_client.until_synced(timeout=10.0)
        sensor_name = "{}_beam_position_configuration".format(self._product_id)
        if sensor_name in self._ca_client.sensor:
            self._ca_client.sensor[sensor_name].clear_listeners()
        try:
            response = yield self._ca_client.req.target_configuration_start(
                self._product_id, boresight_target.format_katcp())
        except Exception as error:
            self.log.error(("Request for target configuration to CA "
                            "failed with error: {}").format(str(error)))
            raise error
        if not response.reply.reply_ok():
            error = Exception(response.reply.arguments[1])
            self.log.error(("Request for target configuration to CA "
                            "failed with error: {}").format(str(error)))
            raise error
        yield self._ca_client.until_synced(timeout=10.0)

        # Clear the state on the interrupt event for wait_for_track coroutines
        self._activity_tracker_interrupt.clear()

        sensor = self._ca_client.sensor[sensor_name]
        sensor.register_listener(ca_target_update_callback)
        self._ca_client.set_sampling_strategy(sensor.name, "event")
        self._parent.ioloop.add_callback(
            wait_for_track,
            lambda: self._ibc_data_suspect.set_value(False))

    def _beam_to_sensor_string(self, beam):
        return beam.target.format_katcp()

    def _make_mcast_to_beam_map(self):
        mcast_to_beam_map = {}
        groups = [ip for ip in self._cbc_mcast_groups]
        idxs = [beam.idx for beam in self._beam_manager.get_beams()]
        for group in groups:
            self.log.debug("Allocating beams to {}".format(str(group)))
            key = "spead://{}:{}".format(str(group), self._cbc_mcast_groups.port)
            for _ in range(self._cbc_nbeams_per_group.value()):
                if key not in mcast_to_beam_map:
                    mcast_to_beam_map[key] = []
                value = idxs.pop(0)
                self.log.debug(
                    "--> Allocated {} to {}".format(value, key))
                mcast_to_beam_map[key].append(value)
        return mcast_to_beam_map

    def _create_beam_sensors(self):
        for beam in self._beam_manager.get_beams():
            sensor = Sensor.string(
                "coherent-beam-{}".format(beam.idx),
                description=("R.A. (deg), declination (deg) and source name "
                             "for coherent beam with ID {}").format(beam.idx),
                default=self._beam_to_sensor_string(beam),
                initial_status=Sensor.UNKNOWN)
            beam.register_observer(lambda beam, sensor=sensor:
                                   sensor.set_value(
                                    self._beam_to_sensor_string(beam)))
            self._beam_sensors.append(sensor)
            self.add_sensor(sensor)
        self._parent.mass_inform(Message.inform('interface-changed'))

    @coroutine
    def _make_beam_plot(self, target):
        try:
            png = self._beam_manager.generate_psf_png(
                target,
                self._cfreq_sensor.value(), time.time())
            self._psf_png_sensor.set_value(base64.b64encode(png))
        except Exception as error:
            log.exception("Unable to generate beamshape image: {}".format(
                error))

    @coroutine
    def target_start(self, target):
        self._ibc_data_suspect.set_value(True)
        self._cbc_data_suspect.set_value(True)
        self._phase_reference_sensor.set_value(target.format_katcp())
        self._delay_config_server._phase_reference_sensor.set_value(
            target.format_katcp())
        self._parent.ioloop.add_callback(self._make_beam_plot, target)
        if self._ca_client:
            self._parent.ioloop.add_callback(
                self.get_ca_target_configuration, target)
        else:
            self.log.warning("No configuration authority is set, "
                             "using default beam configuration")

    @coroutine
    def rescale(self):
        if not self.capturing:
            raise FbfProductStateError([self.CAPTURING], self.state)
        futures = []
        for server in self._servers:
            futures.append(server.rescale())
        for ii, future in enumerate(futures):
            try:
                yield future
            except Exception as error:
                log.exception(
                    "Error when triggering rescale on server {}: {}".format(
                        self._servers[ii], str(error)))

    @coroutine
    def trigger_tb_dump(self, utc_start, width, dm, ref_freq, trigger_id):
        if not self.capturing:
            raise FbfProductStateError([self.CAPTURING], self.state)
        futures = []
        for server in self._servers:
            futures.append(server.trigger_tb_dump(utc_start, width, dm, ref_freq, trigger_id))
        for ii, future in enumerate(futures):
            try:
                yield future
            except Exception as error:
                log.exception(
                    "Error running TB dump on server {}: {}".format(
                        self._servers[ii], str(error)))

    @coroutine
    def apply_telstate_complex_gains(self):
        if not self.capturing:
            raise FbfProductStateError([self.CAPTURING], self.state)
        # first get complex gains
        self.log.info("Fetching latest complex gains from telstate")
        kpc = self._katportal_wrapper_type(self._kpc_url)
        gains = yield kpc.get_gains()
        self.log.info("Received gains for the following inputs: {}".format(
            sorted(gains.keys())))
        futures = []
        for server in self._servers:
            idx = self._server_configs[server][2]
<<<<<<< HEAD
            step = 4 * self._server_configs[server][1]
=======
            step = self._server_configs[server][1] * 4
>>>>>>> 58049d69
            server_gains = {}
            # keys here include h and v so we strip those
            for key, g_array in gains.items():
<<<<<<< HEAD
                antenna = key.rstrip("vh")
                scalar_weights = self._antenna_weights[antenna][idx: (idx+step)]
                server_gains[key] = scalar_weights * g_array[idx: (idx+step)]
=======
                server_gains[key] = g_array[idx: idx + step]
>>>>>>> 58049d69
            self.log.debug("Selecting gains for channels {}:{} for {}".format(
                idx * step, (idx+1) * step, server))
            futures.append(server.set_complex_gains(
                cPickle.dumps(server_gains)))
        for ii, future in enumerate(futures):
            try:
                yield future
            except Exception as error:
                log.exception(
                    "Error when setting telstate gains on server {}: {}".format(
                        self._servers[ii], str(error)))

    @coroutine
    def apply_default_complex_gains(self):
        if not self.capturing:
            raise FbfProductStateError([self.CAPTURING], self.state)
        self.log.info("Setting complex gains to 1.0 (scalar antenna weights are preserved)")
        futures = []
        for server in self._servers:
            idx = self._server_configs[server][2]
            step = 4 * self._server_configs[server][1]
            server_gains = {}
            for antenna in self._antenna_weights.keys():
                scalar_weights = self._antenna_weights[antenna][idx: (idx+step)]
                for pol in ["v", "h"]:
                    server_gains[antenna + pol] = scalar_weights.astype("complex64")
            self.log.debug("Selecting gains for channels {}:{} for {}".format(
                idx * step, (idx+1) * step, server))
            futures.append(server.set_complex_gains(
                cPickle.dumps(server_gains)))
        for ii, future in enumerate(futures):
            try:
                yield future
            except Exception as error:
                log.exception(
                    "Error when setting telstate gains on server {}: {}".format(
                        self._servers[ii], str(error)))

    @coroutine
    def prepare(self, sb_id):
        """
        @brief      Prepare the beamformer for streaming

        @detail     This method evaluates the current configuration creates a new DelayEngine
                    and passes a prepare call to all allocated servers.
        """
        self.log.info("Preparing FBFUSE product")
        self._state_sensor.set_value(self.PREPARING)
        self.log.debug("Product moved to 'preparing' state")
        self._server_configs = {}
        try:
            sb_config = yield self.get_sb_configuration(sb_id)
        except Exception as error:
            log.exception("Failed to get SB configuration: {}".format(
                error))
            self.log.debug("Returning product to 'idle' state")
            self._state_sensor.set_value(self.IDLE)
            raise error

        if sb_config == self._previous_sb_config:
            self.log.info(("Configuration is unchanged, proceeding "
                           "with current configuration"))
            self._state_sensor.set_value(self.READY)
            self.log.info("Successfully prepared FBFUSE product")
            raise Return(None)

        # deallocate all multicast IPs and servers
        yield self.reset_sb_configuration()

        # Allocate IP addresses and servers
        cm = yield self.set_sb_configuration(sb_config)

        # Start the beam manager
        cbc_antennas_names = parse_csv_antennas(
            self._cbc_antennas_sensor.value())
        cbc_antennas = [self._antenna_map[name] for name in cbc_antennas_names]
        self._beam_manager = BeamManager(
            self._cbc_nbeams_sensor.value(), cbc_antennas)

        # Start the delay configuration server
        # This server provides the antenna set, beam positions and
        # phase reference for all worker servers
        self._delay_config_server = DelayConfigurationServer(
            self._parent.bind_address[0], 0, self._beam_manager)
        self._delay_config_server.start()
        self.log.info("Started delay engine at: {}".format(
            self._delay_config_server.bind_address))
        de_ip, de_port = self._delay_config_server.bind_address
        self._delay_config_server_sensor.set_value((de_ip, de_port))

        # Need to tear down the beam sensors here
        # Here calculate the beam to multicast map
        self.teardown_beam_sensors()
        self._create_beam_sensors()
        mcast_to_beam_map = self._make_mcast_to_beam_map()
        self._cbc_mcast_groups_mapping_sensor.set_value(
            json.dumps(mcast_to_beam_map))

        # Here we actually start to prepare the remote workers
        ip_splits = self._streams.split(N_FENG_STREAMS_PER_WORKER)

        # This is assuming lower sideband and bandwidth is always +ve
        fbottom = (self._feng_config['centre-frequency']
                   - self._feng_config['bandwidth'] / 2.)

        coherent_beam_config = {
            'tscrunch': self._cbc_tscrunch_sensor.value(),
            'fscrunch': self._cbc_fscrunch_sensor.value(),
            'antennas': self._cbc_antennas_sensor.value(),
            'nbeams': self._cbc_nbeams_sensor.value(),
            'destination': self._cbc_mcast_groups.format_katcp()
        }

        incoherent_beam_config = {
            'tscrunch': self._ibc_tscrunch_sensor.value(),
            'fscrunch': self._ibc_fscrunch_sensor.value(),
            'antennas': self._ibc_antennas_sensor.value(),
            'destination': self._ibc_mcast_group.format_katcp()
        }

        # Here can choose band priority based on number of available servers

        # Here we create a mapping of nodes to multicast groups
        manager = self._parent._feng_subscription_manager
        try:
            manager.unsubscribe(self._product_id)
        except KeyError:
            pass
        mapping, unused_servers, unused_ip_slits = manager.subscribe(
            ip_splits, self._servers, self._product_id)
        for server in unused_servers:
            log.warning("Worker {} is unused and will be deallocated".format(
                server))
            self._servers.remove(server)
        self._parent._server_pool.deallocate(unused_servers)
        server_str = ",".join(["{s.hostname}:{s.port}".format(
            s=server) for server in self._servers])
        self._servers_sensor.set_value(server_str)
        for ip_split in unused_ip_slits:
            log.warning(
                "Unable to allocate partition: {}".format(
                    ip_split.format_katcp()))

        prepare_futures = []
        for ii, (server, ip_range) in enumerate(mapping):
            group_start = struct.unpack("B", ip_range.base_ip.packed[-1])[0]
            chan0_idx = cm.nchans_per_group * group_start
            chan0_freq = fbottom + chan0_idx * cm.channel_bandwidth

            args = (
                ip_range.format_katcp(),
                cm.nchans_per_group,
                chan0_idx,
                chan0_freq,
                cm.channel_bandwidth,
                json.dumps(self._feng_config),
                json.dumps(coherent_beam_config),
                json.dumps(incoherent_beam_config),
                de_ip,
                de_port)
            self._server_configs[server] = args
            future = server.prepare(*args, timeout=120.0)
            prepare_futures.append(future)

        failure_count = 0
        for ii, future in enumerate(prepare_futures):
            try:
                yield future
            except Exception as error:
                log.error(
                    "Failed to configure server {} with error: {}".format(
                        self._servers[ii], str(error)))
                failure_count += 1

        if (failure_count == len(self._servers)) and not (len(self._servers) == 0):
            self._state_sensor.set_value(self.ERROR)
            self.log.info("Failed to prepare FBFUSE product")
        else:
            self._previous_sb_config = sb_config
            self._state_sensor.set_value(self.READY)
            self.log.info("Successfully prepared FBFUSE product")
        yield self.set_levels(7.0)
        yield self._activity_tracker.start()

    @coroutine
    def deconfigure(self):
        """
        @brief  Deconfigure the product. To be called on a subarray deconfigure.

        @detail This is the final cleanup operation for the product, it should delete all sensors
                and ensure the release of all resource allocations.
        """
        try:
            yield self.reset_sb_configuration()
        except Exception as error:
            if self._servers:
                log.error("Warning servers are still allocated to this"
                          " product that cannot be freed for future use.")
            raise error
        self.teardown_sensors()
        self._state_sensor.set_value(self.IDLE)

    @coroutine
    def set_levels(self, output_level):
        if not self.ready:
            raise FbfProductStateError([self.READY], self.state)
        futures = []
        for server in self._servers:
            futures.append(server.set_levels(
                output_level))
        for ii, future in enumerate(futures):
            try:
                yield future
            except Exception as error:
                log.exception(
                    "Error when setting levels on server {}: {}".format(
                        self._servers[ii], str(error)))

    @coroutine
    def capture_start(self):
        if not self.ready:
            raise FbfProductStateError([self.READY], self.state)
        self._state_sensor.set_value(self.STARTING)
        self.log.debug("Product moved to 'starting' state")
        futures = []
        for server in self._servers:
            futures.append(server.capture_start())
        for ii, future in enumerate(futures):
            try:
                yield future
            except Exception as error:
                log.exception(
                    "Error when calling capture_start on server {}: {}".format(
                        self._servers[ii], str(error)))
                # What should be done with this server? Pop it from the list?
        self._state_sensor.set_value(self.CAPTURING)
        self.log.debug("Product moved to 'capturing' state")

    @coroutine
    def capture_stop(self):
        """
        @brief      Stops the beamformer servers streaming.

        @detail     This should only be called on a schedule block reconfiguration
                    if the same configuration persists between schedule blocks then
                    it is preferable to continue streaming rather than stopping and
                    starting again.
        """
        if not self.capturing and not self.error:
            raise Return(None)
        self._state_sensor.set_value(self.STOPPING)
        self.target_stop()
        futures = []
        for server in self._servers:
            futures.append(server.capture_stop(timeout=60.0))
        for ii, future in enumerate(futures):
            try:
                yield future
            except Exception as error:
                log.exception(
                    "Error when calling capture_stop on server {}: {}".format(
                        self._servers[ii], str(error)))
        self._state_sensor.set_value(self.READY)

    @coroutine
    def target_stop(self):
        if self._ca_client:
            sensor_name = "{}_beam_position_configuration".format(
                self._product_id)
            self._ca_client.set_sampling_strategy(sensor_name, "none")
        self._ibc_data_suspect.set_value(True)
        self._cbc_data_suspect.set_value(True)

    def add_beam(self, target):
        """
        @brief      Specify the parameters of one managed beam

        @param      target      A KATPOINT target object

        @return     Returns the allocated Beam object
        """
        valid_states = [self.READY, self.CAPTURING, self.STARTING]
        if self.state not in valid_states:
            raise FbfProductStateError(valid_states, self.state)
        return self._beam_manager.add_beam(target)

    def add_tiling(self, target, number_of_beams, reference_frequency, overlap, epoch):
        """
        @brief   Add a tiling to be managed

        @param      target      A KATPOINT target object

        @param      reference_frequency     The reference frequency at which to calculate the synthesised beam shape,
                                            and thus the tiling pattern. Typically this would be chosen to be the
                                            centre frequency of the current observation.

        @param      overlap         The desired overlap point between beams in the pattern. The overlap defines
                                    at what power point neighbouring beams in the tiling pattern will meet. For
                                    example an overlap point of 0.1 corresponds to beams overlapping only at their
                                    10%-power points. Similarly a overlap of 0.5 corresponds to beams overlapping
                                    at their half-power points. [Note: This is currently a tricky parameter to use
                                    when values are close to zero. In future this may be define in sigma units or
                                    in multiples of the FWHM of the beam.]

        @returns    The created Tiling object
        """
        valid_states = [self.READY, self.CAPTURING, self.STARTING]
        if self.state not in valid_states:
            raise FbfProductStateError(valid_states, self.state)
        tiling = self._beam_manager.add_tiling(
            target, number_of_beams, reference_frequency, overlap)
        try:
            tiling.generate(epoch)
        except Exception as error:
            self.log.exception(
                "Failed to generate tiling pattern with error: {}".format(
                    str(error)))
        beam_shape = {
            "x": tiling.beam_shape.axisH,
            "y": tiling.beam_shape.axisV,
            "angle": tiling.beam_shape.angle
        }
        self._cbc_beam_shape.set_value(json.dumps(beam_shape))
        return tiling

    def reset_beams(self):
        """
        @brief  reset and deallocate all beams and tilings managed by this instance

        @note   All tiling will be lost on this call and must be remade for subsequent observations
        """
        valid_states = [self.READY, self.CAPTURING, self.STARTING]
        if self.state not in valid_states:
            raise FbfProductStateError(valid_states, self.state)
        self._beam_manager.reset()

    def set_antenna_weights(self, antenna, weights):
        """
        @brief      Sets the antenna weights.

        @param      antenna:  The antenna name to set the weights for
                              (e.g. m001)
        @param      weights:  Scalar weights either as a single value
                              of vector of per channel weights

        @note   These weights are only applied on a complex gain application
        """
        if antenna not in self._antenna_weights:
            msg = "No weights managed for antenna: {}".format(antenna)
            log.error(msg)
            raise Exception(msg)
        if len(weights) not in [1, self._n_channels]:
            msg = "Unexpected number of channel weights: {}".format(len(weights))
            log.error(msg)
            raise Exception(msg)
        self._antenna_weights[antenna][:] = weights

    def reset_antenna_weights(self):
        """
        @brief      Reset all antenna weights to unity

        @note   These weights are only applied on a complex gain application
        """
        for antenna in self._antenna_weights.keys():
            self._antenna_weights[antenna] = np.ones(
                self._n_channels, dtype="float32")<|MERGE_RESOLUTION|>--- conflicted
+++ resolved
@@ -1049,21 +1049,14 @@
         futures = []
         for server in self._servers:
             idx = self._server_configs[server][2]
-<<<<<<< HEAD
             step = 4 * self._server_configs[server][1]
-=======
             step = self._server_configs[server][1] * 4
->>>>>>> 58049d69
             server_gains = {}
             # keys here include h and v so we strip those
             for key, g_array in gains.items():
-<<<<<<< HEAD
                 antenna = key.rstrip("vh")
                 scalar_weights = self._antenna_weights[antenna][idx: (idx+step)]
                 server_gains[key] = scalar_weights * g_array[idx: (idx+step)]
-=======
-                server_gains[key] = g_array[idx: idx + step]
->>>>>>> 58049d69
             self.log.debug("Selecting gains for channels {}:{} for {}".format(
                 idx * step, (idx+1) * step, server))
             futures.append(server.set_complex_gains(
