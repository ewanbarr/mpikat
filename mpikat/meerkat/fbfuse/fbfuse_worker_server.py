--- conflicted
+++ resolved
@@ -389,7 +389,6 @@
         else:
             return ("ok",)
 
-<<<<<<< HEAD
     @request()
     @return_reply()
     def request_reset(self, req):
@@ -405,7 +404,7 @@
             idx = line.split("/")[-1].strip()
         req.reply("ok,")
         os.system("docker restart {}".format(idx))
-=======
+    
     @request(Str(), Float(), Float(), Float(), Str())
     @return_reply()
     def request_trigger_tb_dump(self, req, utc_start, width, dm, ref_freq, trigger_id):
@@ -423,7 +422,6 @@
         log.info("Event parameters: {}")
         # self._transient_buffer.trigger(...)
         return ("ok",)
->>>>>>> d84083ef
 
     @request(Str(), Int(), Int(), Float(), Float(), Str(), Str(),
              Str(), Str(), Int())
